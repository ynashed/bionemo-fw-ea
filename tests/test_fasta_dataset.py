--- conflicted
+++ resolved
@@ -17,11 +17,7 @@
 import pytest
 import tempfile
 from bionemo.data.fasta_dataset import (
-<<<<<<< HEAD
-    FastaDataset, ConcatFastaDataset, Discretize,
-=======
     FastaDataset, ConcatFastaDataset, DiscretizeFastaDataset,
->>>>>>> c927c5e2
     BACKENDS,
 )
 import pyfastx
@@ -80,11 +76,7 @@
         fh.write('>seq1\nACAGAT\nTCGAC\n>seq2\nTAT\n>seq3\nTACCAT\n')
 
     fa = pyfastx.Fasta(fasta_file.name)
-<<<<<<< HEAD
-    dataset = Discretize(FastaDataset(fa, 4, backend=backend))
-=======
     dataset = DiscretizeFastaDataset(FastaDataset(fa, 4, backend=backend))
->>>>>>> c927c5e2
     assert dataset[idx]['seq'] == sequence
 
 test_examples_multiple_files = [
@@ -161,10 +153,6 @@
         [fasta_file_1.name, fasta_file_2.name],
         max_length=4,
         backend=backend,
-<<<<<<< HEAD
-        transforms=[Discretize,]
-=======
         transforms=[DiscretizeFastaDataset,]
->>>>>>> c927c5e2
         )
     assert dataset[idx]['seq'] == sequence
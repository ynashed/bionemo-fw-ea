--- conflicted
+++ resolved
@@ -109,10 +109,6 @@
     )
 
     evaluation_callback = MoleculeEvaluationCallback(
-<<<<<<< HEAD
-        n_graphs=cfg.evaluation.n_molecules, batch_size=cfg.evaluation.batch_size, timesteps=cfg.evaluation.timesteps
-    )  #! This is where the validation epoch end but control is still done as we would in the config
-=======
         n_graphs=cfg.evaluation.n_molecules,
         batch_size=cfg.evaluation.batch_size,
         timesteps=cfg.evaluation.timesteps,
@@ -123,7 +119,6 @@
         compute_dihedrals=cfg.evaluation.compute_dihedrals,
         compute_train_data_metrics=cfg.evaluation.compute_train_data_metrics,
     )
->>>>>>> bd42ee95
 
     trainer = pl.Trainer(
         max_epochs=cfg.train.n_epochs,

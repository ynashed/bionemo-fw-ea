# Copyright (c) 2022, NVIDIA CORPORATION.
# SPDX-License-Identifier: Apache-2.0

# Licensed under the Apache License, Version 2.0 (the "License");
# you may not use this file except in compliance with the License.
# You may obtain a copy of the License at
#
#     http://www.apache.org/licenses/LICENSE-2.0
#
# Unless required by applicable law or agreed to in writing, software
# distributed under the License is distributed on an "AS IS" BASIS,
# WITHOUT WARRANTIES OR CONDITIONS OF ANY KIND, either express or implied.
# See the License for the specific language governing permissions and
# limitations under the License.

import os
from copy import deepcopy
import pyfastx
from nemo.core import Dataset
from torch.utils.data import ConcatDataset
import numpy as np
from omegaconf import open_dict
from bionemo.data.utils import (
    MappedDataset,
    handle_index,
)
from bionemo.data.dataloader.kmer_collate import DeterministicLengthTruncator
from bionemo.tokenizer import KmerTokenizer
from bionemo.data.dataloader import (
    KmerBertCollate,
    SpanMasking,
    LengthTruncator,
    KmerTokenizerAdapter,
)

from bionemo.data.utils import (
    FormattedDatasetFactory,
    DatasetBuilderSpec,
    expand_dataset_paths,
)
from bionemo.data.utils import NeMoUpsampling
from bionemo.core import BioNeMoDataModule


class _InMemoryFastxBackend:
    def __init__(self):
        self.records = dict()

    def write(self, fastx):
        for seq in fastx:
            self.records[seq.name] = seq.seq

    def fetch(self, contig, start, end):
        return self.records[contig][start:end]


class _FetchFastxBackend:

    def __init__(self):
        self.fastx = None

    def write(self, fastx):
        self.fastx = fastx

    def fetch(self, contig, start, end):
        return self.fastx.fetch(contig, (start + 1, end))

BACKENDS = {
    'file': _FetchFastxBackend,
    'memory': _InMemoryFastxBackend,
}


class FastaDataset(Dataset):
    """
    Constructs a dataset for a pyfastx.Fasta

    See FASTA format definition here:
    http://www.ncbi.nlm.nih.gov/blast/fasta.shtml

    E.g., the following is a valid FASTA
    >seq1
    ACGTAC
    GAGATA
    >seq2
    TACATA

    A useful access would be, e.g.,
    >>> fasta = pyfasx.Fasta('example.fa')
    >>> dataset = FastaDataset(fasta, seq_length=4)
    >>> dataset[0]
    'ACGT'
    >>> dataset[4]
    'ACGA'
    >>> dataset[9]
    'ATA'
    >>> dataset[13]
    'ACAT'

    """

    def __init__(self, fastx_file, max_length, backend='file'):
        """

        Arguments:
            fastx_file (pyfastx.Fasta): Fasta object for the dataset.
            max_length (int): Maximum length of sub-sequences to fetch from the
                FASTA.
            backend (Literal['file', 'memory']): If 'file',
                the data is read from file on the fly with `pyfastx`. If
                'memory', the data is stored in memory.

        """
        self.fastx = fastx_file
        self.max_length = max_length
        self.backend = BACKENDS[backend]()
        self.backend.write(self.fastx)
        bins = [(seq.name, len(seq)) for seq in self.fastx]
        self.name_bins = [bin[0] for bin in bins]
        self.length_bins = np.cumsum([bin[1] for bin in bins])

    def fetch(self, id_, start, end):
        return self.backend.fetch(id_, start, end)

    def ids(self):
        return list(self.fastx.keys())

    def __len__(self):
        """Return the length of the dataset."""
        return self.length_bins[-1]

    def __getitem__(self, idx):
        """Return the subsequence starting at idx

        Returns:
            Dict: containing the sequence, the contig/description,
            and the position at the index.
        """
        idx = handle_index(self, idx)

        contig_idx = min(
            np.digitize(idx, self.length_bins),
            len(self.length_bins) - 1
            )
        contig_offset = self.length_bins[contig_idx - 1] \
            if contig_idx > 0 else 0
        contig_name = self.name_bins[contig_idx]
        # wrap in int because floats here will cause errors in `fetch`
        position_start = int(idx - contig_offset)
        position_end = int(position_start + self.max_length)
        text = self.backend.fetch(
            contig_name,
            position_start, position_end
        )
        return {
            'seq': text,
            'contig': contig_name,
            'start': position_start,
        }


<<<<<<< HEAD
class Discretize(MappedDataset):
=======
class DiscretizeFastaDataset(MappedDataset):
>>>>>>> c927c5e2

    def __init__(self, dataset: FastaDataset):
        """
        Produces a discretized version of a `FastaDataset`.

<<<<<<< HEAD
        The `__getitem__` call of `FastaDataset` can provide overlapping
        sections of the sequence, e.g., `ACGT` with a sequence length of 2
        can return `AC`, `CG`, `GT`, and `T`. `Discretize` wraps the
        `FastaDatset` to produce non-overlapping subsections, e.g.: a dataset
        built on `ACGT` with sequence length of 2 will only yield `AC` and
        `GT`.
=======
        `DiscretizeFastaDataset` wraps a `FastaDatset` to produce non-overlapping
        subsections, e.g.: a dataset built on `ACGT` with sequence length of 2
        will only yield `AC` and `GT`. This is in contrast to the
        `FastaDataset`, which provides overlapping sections of the sequence,
        e.g., `ACGT` with a sequence length of 2 will return `AC`, `CG`, `GT`,
        and `T`.
>>>>>>> c927c5e2

        Arguments:
            dataset (FastaDataset): a dataset to discretize. The chunk size
                used to discretize the dataset will be inferred from `dataset`.

        """
        super().__init__(dataset, None)

<<<<<<< HEAD
    def fetch(self, id_, start, end):
        return self._dataset.fetch(id_, start, end)

    def ids(self):
        return self._dataset.ids()

=======
>>>>>>> c927c5e2
    @staticmethod
    def create_sample_mapping(dataset, num_samples):
        """Sample mapping used to remap a dataset into discrete sections.

        Arguments:
            dataset (FastaDataset): dataset to discretize
            num_samples (None): Unused.

        Returns:
            sample_mapping (ArrayLike[int]): If `sample_mapping[i] == j`,
            the `i`th entry in this dataset will be `j`th entry of the original
            dataset.

        """
        first_bin = dataset.length_bins[0]
        rest_bin =  (dataset.length_bins[1:] - dataset.length_bins[:-1])
        bins = np.append(first_bin, rest_bin)
        # shortcut for ceil division
        n_seqs_per_bin = -(bins // -dataset.max_length)
        sample_mapping = np.zeros(n_seqs_per_bin.sum(), dtype=int)
        pos = 0
        for i, n_seqs in enumerate(n_seqs_per_bin):
            initial_start = 0 if i == 0 else dataset.length_bins[i - 1]
            for j in range(n_seqs):
                start = initial_start + j * dataset.max_length
                sample_mapping[pos] = start
                pos += 1
        return sample_mapping


class ConcatFastaDataset(Dataset):
    def __init__(self, files, max_length, backend='file', uppercase=False,
                 transforms=None,
                 ):
        """
        Constructs a dataset consisting of multiple FASTA files.

        Arguments:
            files (List[str]): Each entry contains a filepath to a FASTA file.
                The files can be zipped (gzip) or not zipped. An arbtrary
                mixture of both zipped and not zipped is supported.
            max_length (int): Maximum length of sub-sequences to fetch from the
                FASTA.
            backend (Literal['file', 'memory']): Either 'file' or 'memory'. If 'file',
                the data is read from file on the fly with `pyfastx`. If
                'memory', the data is stored in memory.
            uppercase (Optional[bool]). If True, the sequences are coerced to
                uppercase. Otherwise, they are provided in the original case
                from the file.
            transforms (Optional[List[Callable[[Dataset], Dataset]]): If
                specified, each entry of `transforms` returns a dataset. The
                entries will be applied sequentially to the components of this
                dataset.

        """
        if transforms is None:
            transforms = []
        self.transforms = transforms
        self.datasets = []
        for f in files:
            new_dataset = FastaDataset(
                pyfastx.Fasta(f, uppercase=uppercase),
                max_length, backend=backend,
            )
            self.datasets.append(self._apply_transforms(new_dataset))
        self._dataset = ConcatDataset(self.datasets)
        self.ids = {}
        self.build_id_index()

    def build_id_index(self):
        for ds in self.datasets:
            if hasattr(ds, 'ids'):
                for key in ds.ids():
                    # TODO warn for overriding key?
                    self.ids[key] = ds

    def fetch(self, id_, start, end):
        ds = self.ids[id_]
        return ds.fetch(id_, start, end)

    def _apply_transforms(self, dataset):
        for transform in self.transforms:
            dataset = transform(dataset)
        return dataset

    def _apply_transforms(self, dataset):
        for transform in self.transforms:
            dataset = transform(dataset)
        return dataset

    def __len__(self):
        """Return the length of the dataset."""
        return len(self._dataset)

    def __getitem__(self, idx):
        """Return the subsequence starting at idx

        Returns:
            Dict: containing the sequence, the contig/description,
            and the position at the index.
        """
        return self._dataset[idx]


tokenizers = {
    'kmer': KmerTokenizer,
}

adapters = {
    'kmer': KmerTokenizerAdapter,
}


class FastaDatasetBuilder(DatasetBuilderSpec):

    def format_dataset_paths(self):
        """
        Parses FASTA paths.

        """
        self.dataset_paths = expand_dataset_paths(
            self.options['filepath'], None)

    def check_path(self, filepath):
        """
        Checks whether a FASTA exists.

        Arguments:
            filepath (str): a string that can be used to identify the filepath

        Returns:
            Optional[str]: If the file exists, this returns None, otherwise
                it returns the on the filepath.

        """
        if not os.path.exists(filepath):
            return filepath

    def create_dataset(self):
        """
        Instantiates a FastaDataset.

        Returns:
            Dataset: Dataset instantiated from paths.
        """
        cfg = self.options['cfg']
        discretize = self.options['discretize']
        max_length = cfg.seq_length - 1 + cfg.k
        transforms = self.make_transforms(discretize)
        self.dataset = ConcatFastaDataset(
            self.dataset_paths, max_length, backend='memory',
            transforms=transforms,
        )
        return self.dataset

    def make_transforms(self, discretize):
        """
        Makes transformations to use for the a Dataset.

        Arguments:
            discretize (bool): whether the Discretize argument should be added
        Returns:
            List[Callable[[Dataset], Dataset]]: Dataset transformations

        """
<<<<<<< HEAD
        transforms = [Discretize,] if discretize else []
=======
        transforms = [DiscretizeFastaDataset,] if discretize else []
>>>>>>> c927c5e2
        return transforms


class DNABERTDatasetFactory(FormattedDatasetFactory):

    def __init__(self):
        """
        Initializes a dataset factory for handling fasta formats.
        """
        self.formats = {
            'fasta': FastaDatasetBuilder,
        }


class DNABERTDatasetFactory(FormattedDatasetFactory):

    def __init__(self):
        """
        Initializes a dataset factory for handling fasta formats.
        """
        self.formats = {
            'fasta': FastaDatasetBuilder,
        }

tokenizers = {
    'kmer': KmerTokenizer,
}

adapters = {
    'kmer': KmerTokenizerAdapter,
}


class FastaDatasetBuilder(DatasetBuilderSpec):

    def format_dataset_paths(self):
        """
        Parses FASTA paths.

        """
        self.dataset_paths = expand_dataset_paths(
            self.options['filepath'], None)

    def check_path(self, filepath):
        """
        Checks whether a FASTA exists.

        Arguments:
            filepath (str): a string that can be used to identify the filepath

        Returns:
            Optional[str]: If the file exists, this returns None, otherwise
                it returns the on the filepath.

        """
        if not os.path.exists(filepath):
            return filepath

    def create_dataset(self):
        """
        Instantiates a FastaDataset.

        Returns:
            Dataset: Dataset instantiated from paths.
        """
        cfg = self.options['cfg']
        discretize = self.options['discretize']
        max_length = cfg.seq_length - 1 + cfg.k
        transforms = self.make_transforms(discretize)
        self.dataset = ConcatFastaDataset(
            self.dataset_paths, max_length, backend='memory',
            transforms=transforms,
        )
        return self.dataset

    def make_transforms(self, discretize):
        """
        Makes transformations to use for the a Dataset.

        Arguments:
            discretize (bool): whether the Discretize argument should be added
        Returns:
            List[Callable[[Dataset], Dataset]]: Dataset transformations

        """
<<<<<<< HEAD
        transforms = [Discretize,] if discretize else []
=======
        transforms = [DiscretizeFastaDataset,] if discretize else []
>>>>>>> c927c5e2
        return transforms


class DNABERTDataModule(BioNeMoDataModule):

    def __init__(self, cfg, trainer):
        """Initializes a DNABERTDataModule

        Arguments:
            cfg (OmegaConf): A config object for a model
            trainer (pytorch_lightning.Trainer): Trainer of the corresponding
                model.

        """
        super().__init__(cfg, trainer)
        self.init_num_samples()
        self.pad_size_divisible_by_8 = True if self.model_cfg.masked_softmax_fusion else False

    # this can probably be shared by some BioNeMo models that already use the
    # dataset factory or should be refactored from `build_train_valid_test_datasets`
    def _configure_options(self, name, ds):
        cfg = deepcopy(self.cfg)
        with open_dict(cfg):
            dataset_path = cfg.get('dataset_path', '')
            metadata_file = cfg.get('metadata_file', None)
            dataset_format = cfg.get('dataset_format')

        # Build individual datasets.
        filepath = os.path.join(dataset_path, name, ds)
        metadata_path = os.path.join(dataset_path, name, metadata_file) if metadata_file else None

        cfg = deepcopy(cfg)
        with open_dict(cfg):
            cfg['metadata_path'] = metadata_path

        options = {
            'cfg': cfg,
            'filepath': filepath,
            'metadata_path': metadata_path,
            'dataset_format': dataset_format,
            'batch_size': self.get_global_batch_size(),
        }
        return options

    @staticmethod
    def _get_random_length_truncator():
        sentence_transform = LengthTruncator()
        sentence_transform.get_sentence = lambda x: x['seq']
        return sentence_transform

    @staticmethod
    def _get_deterministic_length_truncator():
        sentence_transform = DeterministicLengthTruncator()
        sentence_transform.get_sentence = lambda x: x['seq']
        return sentence_transform

    def _setup_collate(self, model, dataloader, sentence_transform):
        dataloader.collate_fn = KmerBertCollate(
            model.tokenizer,
            seq_length=self.cfg.seq_length,
            pad_size_divisible_by_8=self.pad_size_divisible_by_8,
            masking_strategy=SpanMasking(
                tokenizer=model.tokenizer,
                seed_probability=0.15,
                span_length=model._cfg.tokenizer.k,
            ),
            transform_sentences=sentence_transform,
        ).collate_fn

    def _setup_eval_dataloader(self, model, dataloader):
        sentence_transform = self._get_deterministic_length_truncator()
        self._setup_collate(model, dataloader, sentence_transform)

    def train_dataset(self):
        """Creates a Training dataset for DNABERT

        Returns:
            Dataset: A ConcatFastaDataset.

        """
        ds = self.cfg.dataset.train
        name = 'train'
        options = self._configure_options(name, ds)
        options['discretize'] = False

        dataset = DNABERTDatasetFactory().create_dataset(options)

        return dataset

    def sample_train_dataset(self, dataset):
        """Creates an upsampled version of the DNABERT training dataset

        """
        num_samples = self.train_num_samples
        dataset_dir = os.path.join(self.cfg.dataset_path, 'train',)
        dataset = NeMoUpsampling(
            dataset, num_samples=num_samples,
            cfg=self.cfg,
            data_prefix=self.cfg.dataset.train,
            index_mapping_dir=dataset_dir,
            name='train',
            )
        return dataset

    def val_dataset(self):
        """
        Produces a discretized FASTA dataset to use for validation.
        """
        ds = self.cfg.dataset.val
        name = 'val'
        options = self._configure_options(name, ds)
        options['discretize'] = True
        options['name'] = 'val'
        dataset = DNABERTDatasetFactory().create_dataset(options)
        return dataset

    def sample_val_dataset(self, dataset):
        num_samples = self.val_num_samples
        dataset_dir = os.path.join(self.cfg.dataset_path, 'val',)
        dataset = NeMoUpsampling(
            dataset, num_samples=num_samples,
            cfg=self.cfg,
            data_prefix=self.cfg.dataset.val,
            index_mapping_dir=dataset_dir,
            name='val',
            )
        return dataset

    def test_dataset(self):
        """
        Produces a discretized FASTA dataset to use for testing.
        """
        ds = self.cfg.dataset.test
        name = 'test'
        options = self._configure_options(name, ds)
        options['discretize'] = True
        return DNABERTDatasetFactory().create_dataset(options)

    def adjust_train_dataloader(self, model, dataloader):
        sentence_transform = self._get_random_length_truncator()
        return self._setup_collate(model, dataloader, sentence_transform)

    def adjust_val_dataloader(self, model, dataloader):
        return self._setup_eval_dataloader(model, dataloader)

    def adjust_test_dataloader(self, model, dataloader):
        return self._setup_eval_dataloader(model, dataloader)<|MERGE_RESOLUTION|>--- conflicted
+++ resolved
@@ -159,31 +159,18 @@
         }
 
 
-<<<<<<< HEAD
-class Discretize(MappedDataset):
-=======
 class DiscretizeFastaDataset(MappedDataset):
->>>>>>> c927c5e2
 
     def __init__(self, dataset: FastaDataset):
         """
         Produces a discretized version of a `FastaDataset`.
 
-<<<<<<< HEAD
-        The `__getitem__` call of `FastaDataset` can provide overlapping
-        sections of the sequence, e.g., `ACGT` with a sequence length of 2
-        can return `AC`, `CG`, `GT`, and `T`. `Discretize` wraps the
-        `FastaDatset` to produce non-overlapping subsections, e.g.: a dataset
-        built on `ACGT` with sequence length of 2 will only yield `AC` and
-        `GT`.
-=======
         `DiscretizeFastaDataset` wraps a `FastaDatset` to produce non-overlapping
         subsections, e.g.: a dataset built on `ACGT` with sequence length of 2
         will only yield `AC` and `GT`. This is in contrast to the
         `FastaDataset`, which provides overlapping sections of the sequence,
         e.g., `ACGT` with a sequence length of 2 will return `AC`, `CG`, `GT`,
         and `T`.
->>>>>>> c927c5e2
 
         Arguments:
             dataset (FastaDataset): a dataset to discretize. The chunk size
@@ -192,15 +179,12 @@
         """
         super().__init__(dataset, None)
 
-<<<<<<< HEAD
     def fetch(self, id_, start, end):
         return self._dataset.fetch(id_, start, end)
 
     def ids(self):
         return self._dataset.ids()
 
-=======
->>>>>>> c927c5e2
     @staticmethod
     def create_sample_mapping(dataset, num_samples):
         """Sample mapping used to remap a dataset into discrete sections.
@@ -286,11 +270,6 @@
             dataset = transform(dataset)
         return dataset
 
-    def _apply_transforms(self, dataset):
-        for transform in self.transforms:
-            dataset = transform(dataset)
-        return dataset
-
     def __len__(self):
         """Return the length of the dataset."""
         return len(self._dataset)
@@ -366,11 +345,7 @@
             List[Callable[[Dataset], Dataset]]: Dataset transformations
 
         """
-<<<<<<< HEAD
-        transforms = [Discretize,] if discretize else []
-=======
         transforms = [DiscretizeFastaDataset,] if discretize else []
->>>>>>> c927c5e2
         return transforms
 
 
@@ -456,11 +431,7 @@
             List[Callable[[Dataset], Dataset]]: Dataset transformations
 
         """
-<<<<<<< HEAD
-        transforms = [Discretize,] if discretize else []
-=======
         transforms = [DiscretizeFastaDataset,] if discretize else []
->>>>>>> c927c5e2
         return transforms
 
 
